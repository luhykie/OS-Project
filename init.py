import tkinter as tk
from tkinter import ttk, messagebox
import random
import threading
import time

# -----------------------------
# Data Structures and Utilities
# -----------------------------

class Process:
    # Represents a process in the scheduler
    def __init__(self, pid, arrival, burst, priority=0):
        self.pid = pid # Process ID
        self.arrival = arrival # Arrival Time 
        self.burst = burst # Total Execution Time
        self.priority = priority # Priority Value
        self.remaining = burst # Remaining Time Left to Execute (preemptive)
        self.completion = 0 # Time pf which Process Completes
        self.turnaround = 0 # Turnaround Time = Completion - Arrival
        self.waiting = 0 # Waiting Time = Turnaround - Burst
        self.response = -1 # Response Time = First Run - Arrival
        self.start = -1 # First Run
        self.queue_level = 0  # For MLFQ

<<<<<<< HEAD
    
    sample
=======
    def as_dict(self):
        return {
            'PID': self.pid,
            'Arrival': self.arrival,
            'Burst': self.burst,
            'Priority': self.priority,
            'Completion': self.completion,
            'Turnaround': self.turnaround,
            'Waiting': self.waiting,
            'Response': self.response,
        }
>>>>>>> 3f168569
<|MERGE_RESOLUTION|>--- conflicted
+++ resolved
@@ -23,10 +23,6 @@
         self.start = -1 # First Run
         self.queue_level = 0  # For MLFQ
 
-<<<<<<< HEAD
-    
-    sample
-=======
     def as_dict(self):
         return {
             'PID': self.pid,
@@ -37,5 +33,4 @@
             'Turnaround': self.turnaround,
             'Waiting': self.waiting,
             'Response': self.response,
-        }
->>>>>>> 3f168569
+        }